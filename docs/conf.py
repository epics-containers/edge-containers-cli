# Configuration file for the Sphinx documentation builder.
#
# This file only contains a selection of the most common options. For a full
# list see the documentation:
# https://www.sphinx-doc.org/en/master/usage/configuration.html

import sys
from pathlib import Path
from subprocess import check_output

<<<<<<< HEAD
import epics_containers_cli
=======
import requests

import python3_pip_skeleton
>>>>>>> 9e4055ea

# -- General configuration ------------------------------------------------

# General information about the project.
project = "epics-containers-cli"

# The full version, including alpha/beta/rc tags.
release = epics_containers_cli.__version__

# The short X.Y version.
if "+" in release:
    # Not on a tag, use branch name
    root = Path(__file__).absolute().parent.parent
    git_branch = check_output("git branch --show-current".split(), cwd=root)
    version = git_branch.decode().strip()
else:
    version = release

extensions = [
    # Use this for generating API docs
    "sphinx.ext.autodoc",
    # This can parse google style docstrings
    "sphinx.ext.napoleon",
    # For linking to external sphinx documentation
    "sphinx.ext.intersphinx",
    # Add links to source code in API docs
    "sphinx.ext.viewcode",
    # Adds the inheritance-diagram generation directive
    "sphinx.ext.inheritance_diagram",
    # Add a copy button to each code block
    "sphinx_copybutton",
    # For the card element
    "sphinx_design",
]

# If true, Sphinx will warn about all references where the target cannot
# be found.
nitpicky = True

# A list of (type, target) tuples (by default empty) that should be ignored when
# generating warnings in "nitpicky mode". Note that type should include the
# domain name if present. Example entries would be ('py:func', 'int') or
# ('envvar', 'LD_LIBRARY_PATH').
nitpick_ignore = [
    ("py:class", "NoneType"),
    ("py:class", "'str'"),
    ("py:class", "'float'"),
    ("py:class", "'int'"),
    ("py:class", "'bool'"),
    ("py:class", "'object'"),
    ("py:class", "'id'"),
    ("py:class", "typing_extensions.Literal"),
]

# Both the class’ and the __init__ method’s docstring are concatenated and
# inserted into the main body of the autoclass directive
autoclass_content = "both"

# Order the members by the order they appear in the source code
autodoc_member_order = "bysource"

# Don't inherit docstrings from baseclasses
autodoc_inherit_docstrings = False

# Output graphviz directive produced images in a scalable format
graphviz_output_format = "svg"

# The name of a reST role (builtin or Sphinx extension) to use as the default
# role, that is, for text marked up `like this`
default_role = "any"

# The suffix of source filenames.
source_suffix = ".rst"

# The master toctree document.
master_doc = "index"

# List of patterns, relative to source directory, that match files and
# directories to ignore when looking for source files.
# These patterns also affect html_static_path and html_extra_path
exclude_patterns = ["_build"]

# The name of the Pygments (syntax highlighting) style to use.
pygments_style = "sphinx"

# This means you can link things like `str` and `asyncio` to the relevant
# docs in the python documentation.
intersphinx_mapping = dict(python=("https://docs.python.org/3/", None))

# A dictionary of graphviz graph attributes for inheritance diagrams.
inheritance_graph_attrs = dict(rankdir="TB")

# Common links that should be available on every page
rst_epilog = """
.. _Diamond Light Source: http://www.diamond.ac.uk
.. _black: https://github.com/psf/black
.. _flake8: https://flake8.pycqa.org/en/latest/
.. _isort: https://github.com/PyCQA/isort
.. _mypy: http://mypy-lang.org/
.. _pre-commit: https://pre-commit.com/
"""

# Ignore localhost links for periodic check that links in docs are valid
linkcheck_ignore = [r"http://localhost:\d+/"]

# Set copy-button to ignore python and bash prompts
# https://sphinx-copybutton.readthedocs.io/en/latest/use.html#using-regexp-prompt-identifiers
copybutton_prompt_text = r">>> |\.\.\. |\$ |In \[\d*\]: | {2,5}\.\.\.: | {5,8}: "
copybutton_prompt_is_regexp = True

# -- Options for HTML output -------------------------------------------------

# The theme to use for HTML and HTML Help pages.  See the documentation for
# a list of builtin themes.
#
html_theme = "pydata_sphinx_theme"
github_repo = project
<<<<<<< HEAD
github_user = "epics-containers"
=======
github_user = "DiamondLightSource"
switcher_json = f"https://{github_user}.github.io/{github_repo}/switcher.json"
switcher_exists = requests.get(switcher_json).ok
if not switcher_exists:
    print(
        "*** Can't read version switcher, is GitHub pages enabled? \n"
        "    Once Docs CI job has successfully run once, set the "
        "Github pages source branch to be 'gh-pages' at:\n"
        f"    https://github.com/{github_user}/{github_repo}/settings/pages",
        file=sys.stderr,
    )
>>>>>>> 9e4055ea

# Theme options for pydata_sphinx_theme
# We don't check switcher because there are 3 possible states for a repo:
# 1. New project, docs are not published so there is no switcher
# 2. Existing project with latest skeleton, switcher exists and works
# 3. Existing project with old skeleton that makes broken switcher,
#    switcher exists but is broken
# Point 3 makes checking switcher difficult, because the updated skeleton
# will fix the switcher at the end of the docs workflow, but never gets a chance
# to complete as the docs build warns and fails.
html_theme_options = dict(
    logo=dict(
        text=project,
    ),
    use_edit_page_button=True,
    github_url=f"https://github.com/{github_user}/{github_repo}",
    icon_links=[
        dict(
            name="PyPI",
            url=f"https://pypi.org/project/{project}",
            icon="fas fa-cube",
        )
    ],
    switcher=dict(
        json_url=switcher_json,
        version_match=version,
    ),
    check_switcher=False,
    navbar_end=["theme-switcher", "icon-links", "version-switcher"],
    external_links=[
        dict(
            name="Release Notes",
            url=f"https://github.com/{github_user}/{github_repo}/releases",
        )
    ],
)

# A dictionary of values to pass into the template engine’s context for all pages
html_context = dict(
    github_user=github_user,
    github_repo=project,
    github_version=version,
    doc_path="docs",
)

# If true, "Created using Sphinx" is shown in the HTML footer. Default is True.
html_show_sphinx = False

# If true, "(C) Copyright ..." is shown in the HTML footer. Default is True.
html_show_copyright = False

# Logo
html_logo = "images/dls-logo.svg"
html_favicon = "images/dls-favicon.ico"<|MERGE_RESOLUTION|>--- conflicted
+++ resolved
@@ -8,13 +8,9 @@
 from pathlib import Path
 from subprocess import check_output
 
-<<<<<<< HEAD
-import epics_containers_cli
-=======
 import requests
 
-import python3_pip_skeleton
->>>>>>> 9e4055ea
+import epics_containers_cli
 
 # -- General configuration ------------------------------------------------
 
@@ -132,10 +128,7 @@
 #
 html_theme = "pydata_sphinx_theme"
 github_repo = project
-<<<<<<< HEAD
 github_user = "epics-containers"
-=======
-github_user = "DiamondLightSource"
 switcher_json = f"https://{github_user}.github.io/{github_repo}/switcher.json"
 switcher_exists = requests.get(switcher_json).ok
 if not switcher_exists:
@@ -146,7 +139,6 @@
         f"    https://github.com/{github_user}/{github_repo}/settings/pages",
         file=sys.stderr,
     )
->>>>>>> 9e4055ea
 
 # Theme options for pydata_sphinx_theme
 # We don't check switcher because there are 3 possible states for a repo:
