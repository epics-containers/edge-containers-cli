# This file is for use as a devcontainer and a runtime container
#
# The devcontainer should use the build target and run as root with podman
# or docker with user namespaces.
#
<<<<<<< HEAD
FROM python:3.10 as build

# Add any system dependencies for the developer/build environment here
RUN apt-get update && apt-get upgrade -y && \
    apt-get install -y --no-install-recommends \   
    build-essential \
    busybox \
    git \
    net-tools \
    vim \
    && rm -rf /var/lib/apt/lists/* \
    && busybox --install

COPY . /project

RUN cd /project && \
    pip install --upgrade pip build && \
    export SOURCE_DATE_EPOCH=$(git log -1 --pretty=%ct) && \
    python -m build --sdist --wheel && \
    touch requirements.txt
=======
FROM python:3.11 as build
>>>>>>> 9e4055ea

ARG PIP_OPTIONS=.

# Add any system dependencies for the developer/build environment here e.g.
# RUN apt-get update && apt-get upgrade -y && \
#     apt-get install -y --no-install-recommends \
#     desired-packages \
#     && rm -rf /var/lib/apt/lists/*

# set up a virtual environment and put it in PATH
RUN python -m venv /venv
ENV PATH=/venv/bin:$PATH

# Copy any required context for the pip install over
COPY . /context
WORKDIR /context

# install python package into /venv
RUN pip install ${PIP_OPTIONS}

FROM python:3.11-slim as runtime

# Add apt-get system dependecies for runtime here if needed

# copy the virtual environment from the build stage and put it in PATH
COPY --from=build /venv/ /venv/
ENV PATH=/venv/bin:$PATH

# change this entrypoint if it is not the same as the repo
ENTRYPOINT ["ec"]
CMD ["--version"]<|MERGE_RESOLUTION|>--- conflicted
+++ resolved
@@ -3,30 +3,7 @@
 # The devcontainer should use the build target and run as root with podman
 # or docker with user namespaces.
 #
-<<<<<<< HEAD
-FROM python:3.10 as build
-
-# Add any system dependencies for the developer/build environment here
-RUN apt-get update && apt-get upgrade -y && \
-    apt-get install -y --no-install-recommends \   
-    build-essential \
-    busybox \
-    git \
-    net-tools \
-    vim \
-    && rm -rf /var/lib/apt/lists/* \
-    && busybox --install
-
-COPY . /project
-
-RUN cd /project && \
-    pip install --upgrade pip build && \
-    export SOURCE_DATE_EPOCH=$(git log -1 --pretty=%ct) && \
-    python -m build --sdist --wheel && \
-    touch requirements.txt
-=======
 FROM python:3.11 as build
->>>>>>> 9e4055ea
 
 ARG PIP_OPTIONS=.
 
